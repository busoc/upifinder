--- conflicted
+++ resolved
@@ -86,7 +86,6 @@
 }
 
 func retrPaths(base string) <-chan string {
-<<<<<<< HEAD
   q := make(chan string)
   go func() {
     defer close(q)
@@ -105,23 +104,6 @@
     })
   }()
   return q
-=======
-	q := make(chan string)
-	go func() {
-		defer close(q)
-		filepath.Walk(base, func(p string, i os.FileInfo, err error) error {
-			if err != nil {
-				return err
-			}
-			if i.IsDir() {
-				return nil
-			}
-			q <- p
-			return nil
-		})
-	}()
-	return q
->>>>>>> 18caae20
 }
 
 func skipBytes(magic []byte) int64 {
