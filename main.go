package main

import (
	"log"
	"os"
	"path/filepath"
	"strings"
	"text/template"
	"time"

	"github.com/midbel/cli"
)

const (
	TimeFormat    = "2006-01-02"
	Day           = time.Hour * 24
	DefaultPeriod = 7
)

var (
	UNIX = time.Date(1970, 1, 1, 0, 0, 0, 0, time.UTC)
	GPS  = time.Date(1980, 1, 6, 0, 0, 0, 0, time.UTC)
)

const helpText = `{{.Name}} scan the Hadock archive and produces report about
its status such as:

  * total and uniq files
  * total corrupted files
  * status of missing files

Usage:

  {{.Name}} command [arguments]

The commands are:

{{range .Commands}}{{if .Runnable}}{{printf "  %-12s %s" .String .Short}}{{if .Alias}} (alias: {{ join .Alias ", "}}){{end}}{{end}}
{{end}}

Use {{.Name}} [command] -h for more information about its usage.
`

var commands = []*cli.Command{
	checkUPICommand,
	checkSourceCommand,
	srvCommand,
	walkCommand,
	pushCommand,
}

func init() {
	log.SetFlags(0)
	log.SetOutput(os.Stdout)

<<<<<<< HEAD
	cli.Version = "0.4.7"
	cli.BuildTime = "2018-11-06 09:14:00"
=======
	cli.Version = "0.4.8"
	cli.BuildTime = "2019-01-30 12:00:00"
>>>>>>> d6f39eaa
}

func main() {
	defer func() {
		if err := recover(); err != nil {
			log.Fatalf("unexpected error: %s", err)
		}
	}()
	usage := func() {
		data := struct {
			Name     string
			Commands []*cli.Command
		}{
			Name:     filepath.Base(os.Args[0]),
			Commands: commands,
		}
		fs := map[string]interface{}{
			"join": strings.Join,
		}
		t := template.Must(template.New("help").Funcs(fs).Parse(helpText))
		t.Execute(os.Stderr, data)

		os.Exit(2)
	}
	if err := cli.Run(commands, usage, nil); err != nil {
		log.Fatalln(err)
	}
}<|MERGE_RESOLUTION|>--- conflicted
+++ resolved
@@ -53,13 +53,8 @@
 	log.SetFlags(0)
 	log.SetOutput(os.Stdout)
 
-<<<<<<< HEAD
-	cli.Version = "0.4.7"
-	cli.BuildTime = "2018-11-06 09:14:00"
-=======
 	cli.Version = "0.4.8"
 	cli.BuildTime = "2019-01-30 12:00:00"
->>>>>>> d6f39eaa
 }
 
 func main() {
